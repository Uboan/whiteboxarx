# Implicit White-box Implementations of ARX Ciphers

Generate implicit white-box implementations of ARX ciphers following the method described in the paper [Implicit White-Box Implementations: White-Boxing ARX Ciphers](https://eprint.iacr.org/2022/XXX).

## Requirements

* Python 3
* [BoolCrypt](https://github.com/ranea/boolcrypt) (requires [SageMath](https://www.sagemath.org/) and [cryptominisat](https://github.com/msoos/cryptominisat))
* C compiler (e.g. [gcc](https://gcc.gnu.org/)) (to compile exported C code)
* [m4ri](https://bitbucket.org/malb/m4ri) (to compile exported C code)

## Usage

To execute the scripts in this folder, the environment variable `PYTHONPATH` should contain the directory containing `generate_wb.py` and the directory of `boolcrypt`, so that the `boolcrypt` library and the scripts in `whiteboxarx` can be located. In a virtual environment, [add2virtualenv](https://virtualenvwrapper.readthedocs.io/en/latest/command_ref.html#add2virtualenv) can be used to add folders to the `PYTHONPATH`.

### Generating implicit white-box implementations

The `generate_wb.py` generates an implicit white-box implementation of a given ARX cipher. The cipher is given in an input file containing the (unencoded) affine layers (of each round) in implicit form and explicit form (see also the last section *Example*).  Currently, `generate_wb.py` only supports ARX ciphers where the non-linear layer of each round is the permuted modular addition.

The script `generate_wb.py` builds in an automated way the encoded round functions composing the white-box implementation, and the white-box implementation can be either exported to C code or evaluated using Python code.

`generate_wb.py` can be executed using SageMath as follows:

```
$ sage -python generate_wb.py -h
usage: sage -python generate_wb.py [-h] [--mode {export,eval}] [--input-file INPUT_FILE] [--debug-file DEBUG_FILE] [--irf-degree {2,3,4}] [--seed SEED] [--trivial-affine-encodings] [--trivial-quadratic-encodings] [--trivial-external-encodings]
                                   [--trivial-redundant-perturbations] [--trivial-graph-automorphisms [{repeat}]] [--disable-redundant-perturbations] [--ensure-max-degree] [--print-time-generation] [--print-debug-generation] [--export-file EXPORT_FILE]
                                   [--encoding-mode {hex,bin,bin_zero}] [--first-explicit-round FIRST_EXPLICIT_ROUND] [--last-explicit-round LAST_EXPLICIT_ROUND] [--plaintext PLAINTEXT [PLAINTEXT ...]] [--print-intermediate-values] [--print-debug-intermediate-values]

Generate implicit white-box implementations of ARX ciphers

options:
  -h, --help            show this help message and exit
  --mode {export,eval}  the mode to use: 'export' exports the generated implementation to C code, 'eval' evaluates it in Python (default: export)
  --input-file INPUT_FILE
                        the file used to store the (unencoded) implicit and explicit affine layers (default: stored_affine_layers.sobj)
  --debug-file DEBUG_FILE
                        the file used to store the debug output (default: stdout)
  --irf-degree {2,3,4}  the degree of the encoded implicit round functions (default: 2)
  --seed SEED           the seed used to generate random values (default: a random value)
  --trivial-affine-encodings
                        use trivial affine encodings
  --trivial-quadratic-encodings
                        use trivial quadratic encodings
  --trivial-external-encodings
                        use trivial external encodings
  --trivial-redundant-perturbations
                        use trivial redundant perturbations
  --trivial-graph-automorphisms [{repeat}]
                        use trivial graph automorphisms (if set to 'repeat', the same graph automorphism is used for each round)
  --disable-redundant-perturbations
                        disable redundant perturbations
  --ensure-max-degree   ensure that the encoded implicit round functions have maximum degree
  --print-time-generation
                        print time generation output
  --print-debug-generation
                        print debug information output
  --export-file EXPORT_FILE
                        the file used to store the exported C code (default: white_box_backend.c)
  --encoding-mode {hex,bin,bin_zero}
                        how to store the encoded implicit round functions in the exported C code (default: bin)
  --first-explicit-round FIRST_EXPLICIT_ROUND
                        C code describing the first explicit round; refer to README.md for examples (default: )
  --last-explicit-round LAST_EXPLICIT_ROUND
                        C code describing the last explicit round; refer to README.md for examples (default: )
  --plaintext PLAINTEXT PLAINTEXT
                        the plaintext to use to evaluate the implicit implementation, a hexadecimal representation of the words (default: None)
  --print-intermediate-values
                        print intermediate values output while evaluating the implicit implementation
  --print-debug-intermediate-values
                        print intermediate values output while evaluating the implicit round function
```

When executed, `generate_wb.py` always generates the encoded implicit round functions first. This process can be customized using the many parameters described above. Of particular importance is the `input-file` parameter, which must contain a pickled (using SageMath's `save` function) tuple of implicit and explicit affine layers. Additional debugging information can be output using `print-time-generation` and `print-debug-generation`, and saved using `debug-file`.

Notably, there are also some restrictions on the parameters:

* `trivial-quadratic-encodings` is only used when `irf-degree` is set to 3 or 4; if enabled, the round encodings only contain affine permutations and not affine-quadratic self-equivalences 
<<<<<<< HEAD
* the additional countermesaure based on redundant perturbations can be disabled with `disable-redundant-perturbations`, and if enabled trivial redudant perturbations are used if `trivial-redundant-perturbations` (but these two parameters cannot be comined)
* `export-file`, `encoding-mode`, `first-explicit-round`, and `last-explicit-round` are only used when `mode` is set to `export`
* `plaintext`, `print-intermediate-values`, and `print-debug-intermediate-values` are only used when `mode` is set to `eval`

For large blocksizes, note `generate_wb.py` can take several hours due to the generation of graph automorphisms and quadratic encodings (i.e., affine-quadratic self-equivalences).

After the encoded implicit round functions are generated, `generate_wb.py` enters one of two modes depending on the `mode` parameter: 

- If `--mode export` (default), the implicit white-box implementation is exported to C code (explained below).

- If `--mode eval`, the implicit white-box implementation is evaluated for the given `plaintext` using Python code, where debug information and intermediate round values can be displayed using the `print-intermediate-values` and `print-debug-intermediate-values` parameters. While the Speck cipher is used by default in the `eval` mode, by modifying the last part of `generate_wb.py` a different cipher can be used.
=======
* `trivial-redundant-perturbations` cannot be combined with `disable-redundant-perturbations` (redundant perturbations is an additional countermeasure where random polynomials are added to the implicit round functions without affecting the input-output behaviour)
* `export-file`, `encoding-mode`, `first-explicit-round`, and `last-explicit-round` are only used when `mode` is set to `export`
* `plaintext`, `print-intermediate-values`, and `print-debug-intermediate-values` are only used when `mode` is set to `eval`

For large blocksizes `generate_wb.py` can take several hours, since the generation of graph automorphisms and quadratic encodings
(i.e., affine-quadratic self-equivalences) is currently not optimized.
>>>>>>> 120ed949

### Exporting to C code

When the `export` mode is selected, the encoded implicit round functions are exported to a C file or "backend". The name of this file can be configured using the `export-file` parameter. After the C backend file is exported, it can be used in the `white_box_arx.c` file. This code contains all boilerplate to execute arbitrary implicit white-box ARX implementations (using a permuted modular addition in its round function).

Crucially, `white_box_arx.c` includes the C backend file as follows:

```
#include "white_box_backend.c"
```

Make sure to update this `include` statement if the `export-file` parameter is changed from the default value.

The `encoding-mode` parameter specifies how the round function data should be encoded in the exported C file. By default, this is done in binary mode, to minimize the size of the output file. However, other options are `hex` (encode in hexadecimal format) and `bin_zero` (encode in binary mode, but escape the null character). These other options might greatly increase the output size.

Currently, if external encodings are used, the inverse of the external encodings is not output by `generate_wb.py`.

##### The C macros FIRST_EXPLICIT_ROUND and LAST_EXPLICIT_ROUND

If the first and/or last rounds of the cipher don't contain key material, it is also possible to not encode these rounds and implement them explicitly in the C code. To do so, omit these rounds in the `INPUT_FILE`  and add these rounds in the parameters `first-explicit-round`and`last-explicit-round`.

The parameters `first-explicit-round` and `last-explicit-round` define the C code macros `FIRST_EXPLICIT_ROUND` and `LAST_EXPLICIT_ROUND` that are executed before and after the implicit round functions are executed, respectively. The `FIRST_EXPLICIT_ROUND` and `LAST_EXPLICIT_ROUND` macros are defined in the exported C file as follows:

```
#define FIRST_EXPLICIT_ROUND(x, y) {first_explicit_round}
#define LAST_EXPLICIT_ROUND(x, y) {last_explicit_round}
```

The following variables can be used in the `FIRST_EXPLICIT_ROUND` and `LAST_EXPLICIT_ROUND` macros:

```
USE_REDUNDANT_PERTURBATIONS // whether redundant permutations are used
MAX_DEGREE                  // the maximum degree of the encoded implicit round functions
ROUNDS                      // the number of encoded implicit round functions
WORD_SIZE                   // the word size in bits
WORD_TYPE                   // the C type used to represent a word
WORD_IN_TYPE                // the C type used to input a word
WORD_OUT_TYPE               // the C type used to output a word
WORD_CONSTANT_TYPE          // the C type used to embed a constant word value
WORD_MASK                   // a value that can be used to mask word overflows
MONOMIAL_WORD_TYPE          // the C type used to represent a monomial word
MONOMIAL_WORD_SIZE          // the monomial word size in bits 
```

## Example

In this section we describe step-by-step how to generate an implicit white-box implementation of Speck.

The first step is to generate an input file containing the affine layers (of each round) in implicit form and explicit form of Speck. This is done by the script `speck.py`, which can be invoked from the command line to save these affine layers to a file as follows:

```
$ sage -python speck.py -h
usage: sage -python speck.py [-h] [--block-size [{8,32,64,128}]] [--output-file [OUTPUT_FILE]] key [key ...]

Generate (unencoded) implicit and explicit affine layers of Speck instances

positional arguments:
  key                   the key to use for the affine layers, a hexadecimal representation of the words

options:
  -h, --help            show this help message and exit
  --block-size [{8,32,64,128}]
                        the block size in bits of the Speck instance (default: 128)
  --output-file [OUTPUT_FILE]
                        the file used to store the (unencoded) implicit and explicit affine layers (default: stored_affine_layers.sobj)
```

Thus, we first generate the implicit and explicit affine layers of `Speck32/64` using the [test vectors key][1] and store it in `speck32_64_affine_layers.sobj` by

```
$ sage -python speck.py --block-size 32 --output-file speck32_64_affine_layers.sobj 1918 1110 0908 0100
```

Then, we generate an implicit implementation of Speck32/64 for the previous key, using quadratic implicit round functions (the fastest to generate) and trivial external encodings by

```
$ sage -python generate_wb.py --mode export --input-file speck32_64_affine_layers.sobj --irf-degree 2 --seed 3141592653589793238 --trivial-external-encodings --print-time-generation --export-file white_box_backend.c --first-explicit-round "x = ((x >> 7) | (x << (WORD_SIZE - 7))); x = (x + y) & WORD_MASK;"
```

Note the first round of Speck is given in the argument `--first-explicit-round "x = ((x >> 7) | (x << (WORD_SIZE - 7))); x = (x + y) & WORD_MASK;` since the first round of Speck doesn't contain key material and it is not included in the output of `speck.py`.

This command will take some time to execute. When the command is finished, a file called `white_box_backend.c` will be present in the current working directory. 

The last step is to create an executable by compile this C file and `white_box_arx.c`:

```
$ gcc -o white_box_arx -lm4ri white_box_arx.c > /dev/null 2>&1
```

Note that this command suppresses all output from `gcc`. This is needed because the default encoding method (`bin`) directly embeds null characters in the exported C file. This causes `gcc` to print a warning which prints the full binary data to the standard error output. This warning cannot be suppressed. If the `hex` or `bin_zero` modes are used, no warnings will be emitted and it should be safe to compile the C file with output enabled.

To evaluate the executable `white_box_arx`, simply provide the plaintext (here taken from [test vectors][1]) as argument: 

```
$ ./white_box_arx 6574 694c
a868 42f2
```

The ciphertext is output to the standard output, in this case the expected test vector ciphertext.

Alternatively, the `eval` mode could be used to execute the implicit white-box Speck implementation directly in Python:

```
$ sage -python generate_wb.py --mode eval --input-file speck32_64_affine_layers.sobj --irf-degree 2 --seed 3141592653589793238 --trivial-external-encodings --print-time-generation --plaintext 6574 694c
...
Evaluating implicit white-box implementation with input (6574, 694c)


Ciphertext = (a868, 42f2)
```

[1]: https://eprint.iacr.org/2013/404<|MERGE_RESOLUTION|>--- conflicted
+++ resolved
@@ -76,26 +76,17 @@
 Notably, there are also some restrictions on the parameters:
 
 * `trivial-quadratic-encodings` is only used when `irf-degree` is set to 3 or 4; if enabled, the round encodings only contain affine permutations and not affine-quadratic self-equivalences 
-<<<<<<< HEAD
 * the additional countermesaure based on redundant perturbations can be disabled with `disable-redundant-perturbations`, and if enabled trivial redudant perturbations are used if `trivial-redundant-perturbations` (but these two parameters cannot be comined)
 * `export-file`, `encoding-mode`, `first-explicit-round`, and `last-explicit-round` are only used when `mode` is set to `export`
 * `plaintext`, `print-intermediate-values`, and `print-debug-intermediate-values` are only used when `mode` is set to `eval`
 
-For large blocksizes, note `generate_wb.py` can take several hours due to the generation of graph automorphisms and quadratic encodings (i.e., affine-quadratic self-equivalences).
+For large blocksizes `generate_wb.py` can take several hours due to the generation of graph automorphisms and quadratic encodings (i.e., affine-quadratic self-equivalences).
 
 After the encoded implicit round functions are generated, `generate_wb.py` enters one of two modes depending on the `mode` parameter: 
 
 - If `--mode export` (default), the implicit white-box implementation is exported to C code (explained below).
 
 - If `--mode eval`, the implicit white-box implementation is evaluated for the given `plaintext` using Python code, where debug information and intermediate round values can be displayed using the `print-intermediate-values` and `print-debug-intermediate-values` parameters. While the Speck cipher is used by default in the `eval` mode, by modifying the last part of `generate_wb.py` a different cipher can be used.
-=======
-* `trivial-redundant-perturbations` cannot be combined with `disable-redundant-perturbations` (redundant perturbations is an additional countermeasure where random polynomials are added to the implicit round functions without affecting the input-output behaviour)
-* `export-file`, `encoding-mode`, `first-explicit-round`, and `last-explicit-round` are only used when `mode` is set to `export`
-* `plaintext`, `print-intermediate-values`, and `print-debug-intermediate-values` are only used when `mode` is set to `eval`
-
-For large blocksizes `generate_wb.py` can take several hours, since the generation of graph automorphisms and quadratic encodings
-(i.e., affine-quadratic self-equivalences) is currently not optimized.
->>>>>>> 120ed949
 
 ### Exporting to C code
 
